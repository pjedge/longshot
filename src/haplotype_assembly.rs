--- conflicted
+++ resolved
@@ -141,29 +141,19 @@
                 continue;
             }
 
-<<<<<<< HEAD
-            if h1.contains(&qname) {
+            if h1.contains_key(&qname) {
+                let ps = h1.get(&qname).unwrap();
                 record.push_aux(b"HP", &bam::record::Aux::Integer(1));
                     //.chain_err(|| ErrorKind::BamRecordWriteError(qname.clone()))?;
-            } else if h2.contains(&qname) {
+                record.push_aux(b"PS", &bam::record::Aux::Integer(*ps as i64));
+                    //.chain_err(|| ErrorKind::BamRecordWriteError(qname.clone()))?;
+
+            } else if h2.contains_key(&qname) {
+                let ps = h2.get(&qname).unwrap();
                 record.push_aux(b"HP", &bam::record::Aux::Integer(2));
                     //.chain_err(|| ErrorKind::BamRecordWriteError(qname.clone()))?;
-=======
-            if h1.contains_key(&qname) {
-                let ps = h1.get(&qname).unwrap();
-                record.push_aux(b"HP", &bam::record::Aux::Integer(1))
-                    .chain_err(|| ErrorKind::BamRecordWriteError(qname.clone()))?;
-                record.push_aux(b"PS", &bam::record::Aux::Integer(*ps as i64))
-                    .chain_err(|| ErrorKind::BamRecordWriteError(qname.clone()))?;
-
-            } else if h2.contains_key(&qname) {
-                let ps = h2.get(&qname).unwrap();
-                record.push_aux(b"HP", &bam::record::Aux::Integer(2))
-                    .chain_err(|| ErrorKind::BamRecordWriteError(qname.clone()))?;
-                record.push_aux(b"PS", &bam::record::Aux::Integer(*ps as i64))
-                    .chain_err(|| ErrorKind::BamRecordWriteError(qname.clone()))?;
-
->>>>>>> a96ae1d5
+                record.push_aux(b"PS", &bam::record::Aux::Integer(*ps as i64));
+                    //.chain_err(|| ErrorKind::BamRecordWriteError(qname.clone()))?;
             }
             out_bam.write(&record)
                 .chain_err(|| ErrorKind::BamRecordWriteError(qname))?;
