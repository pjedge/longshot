--- conflicted
+++ resolved
@@ -367,8 +367,6 @@
                 let (read_transition_counts, read_emission_counts) =
                     count_alignment_events(&cigarpos_list, &ref_seq, &read_seq).expect("Error counting cigar alignment events.");
 
-<<<<<<< HEAD
-=======
                 transition_counts.add(read_transition_counts);
                 emission_counts.add(read_emission_counts);
 
@@ -377,7 +375,6 @@
         }
     };
 
->>>>>>> 8737cc86
     let alignment_counts = AlignmentCounts {
         transition_counts: transition_counts,
         emission_counts: emission_counts
