--- conflicted
+++ resolved
@@ -3,12 +3,7 @@
 // modified: Peter Edge, September 2017
 
 use bio::stats::{LogProb, Prob};
-<<<<<<< HEAD
-
-static ALLOW_END_GAPS: bool = true;
-=======
 use std::f64;
->>>>>>> b77f44f2
 
 #[derive(Clone, Copy, PartialEq, Eq)]
 pub enum AlignmentType {
@@ -147,20 +142,6 @@
         } else {
             w.len()
         };
-<<<<<<< HEAD
-        //eprintln!("band_middle: {} band_start: {} band_end: {}", band_middle, band_start, band_end);
-        if ALLOW_END_GAPS {
-            if band_start == 1 {
-                upper_curr[0] = 0.0;
-                middle_curr[0] = 0.0;
-                if i == 1 {
-                    lower_curr[0] = params.transition_probs.insertion_from_match
-                } else {
-                    lower_curr[0] =
-                        lower_prev[0] * params.transition_probs.insertion_from_insertion;
-                }
-=======
-
 
         if band_start == 1 {
             upper_curr[0] = 0.0;
@@ -170,7 +151,6 @@
             } else {
                 lower_curr[0] =
                     lower_prev[0] * params.transition_probs.insertion_from_insertion;
->>>>>>> b77f44f2
             }
         }
 
