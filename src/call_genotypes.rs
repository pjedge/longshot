//! This module contains functions for calling diploid genotypes.
//!
//! It has functions for calling genotypes without haplotype information (basic pileup-based
//! calculation similar to samtools), as well as a function for refining genotypes by iteratively
//! assembling haplotypes.

// use declarations
use bio::stats::{PHREDProb, LogProb, Prob};
use util::{MAX_VCF_QUAL, GenomicInterval, DensityParameters};
use variants_and_fragments::*;
use print_output::*;
use genotype_probs::*;
use haplotype_assembly::{generate_flist_buffer, call_hapcut2};
use chrono::prelude::*;
use errors::*;
use rand::{Rng,StdRng,SeedableRng};

<<<<<<< HEAD
//
=======
/// Takes a vector of fragments and returns a vector of "allele pileups"
///
/// The allele pileup of a variant site is the list of all allele observations (FragCalls) that occur at that site.
///
/// # Arguments
/// - flist: a vector of Fragments
/// - n_var: the total number of variants (e.g. the length of VarList)
///
/// # Returns
/// Returns the allele pileups for all variant sites as a vector of vectors.
/// The outer vector is indexed by variant index (same index as VarList) and contains the allele
/// pileup for that variant, represented as a vector of of FragCalls.
///
/// # Example
/// see ```call_genotypes::tests::test_generate_fragcall_pileup()```
>>>>>>> e860456c
fn generate_fragcall_pileup(flist: &Vec<Fragment>, n_var: usize) -> Vec<Vec<FragCall>> {
    let mut pileup_lst: Vec<Vec<FragCall>> = vec![vec![]; n_var];
    for fragment in flist {
        for call in fragment.clone().calls {
            pileup_lst[call.var_ix].push(call);
        }
    }
    pileup_lst
}

/// Counts the number of each allele in an allele pileup
///
/// # Arguments
/// - pileup: an allele pileup for some variant site (represented as a vector of ```FragCalls```)
/// - num_alleles: how many alleles does this variant site have (2 for biallelic, 3 for triallelic...)
/// - max_p_miscall: the maximum probability of an allele miscall to count the allele (equivalent
///                  to the minimum allowed allele quality, but represented as a normal probability
///                  rather than PHRED-scaled)
///
/// # Returns
/// Returns a tuple containing ```(counts, count_amb)``` where ```counts``` has length ```num_alleles```
/// and contains the count for each allele (```counts[0]``` is the reference allele, etc).
/// ```counts_amb``` is the number of ambiquous alleles that fell beneath the quality cutoff.
fn count_alleles(pileup: &Vec<FragCall>, num_alleles: usize, max_p_miscall: f64) -> (Vec<usize>, usize) {
    // compute probabilities of data given each genotype
    let mut counts: Vec<usize> = vec![0; num_alleles]; // counts for each allele
    let mut count_amb = 0; // ambiguous allele count
    let ln_max_p_miscall = LogProb::from(Prob(max_p_miscall));

    for call in pileup {
        if call.qual < ln_max_p_miscall {
            counts[call.allele as usize] += 1;
        } else {
            count_amb += 1;
        }
    }

    (counts, count_amb)
}

/// Calculates the posterior probabilities for a pileup-based genotyping calculation (without using
/// haplotype information)
///
/// # Arguments
/// - pileup: an allele pileup for some variant site (represented as a vector of ```FragCalls```)
/// - genotype_priors: a struct holding the genotype prior probabilities
/// - alleles: a vector of the alleles (as Strings) for this variant site. ```alleles[0]``` should
///            be the ref allele, and alleles must be in same order as the allele indices held in the
///            pileup ```FragCalls```.
///
/// # Returns
/// Returns a Result holding a ```GenotypeProbs``` struct.
/// These ```GenotypeProbs``` hold the posterior genotype probabilities for each genotype
/// calculated from the allele pileup
///
/// # Errors
/// - Can throw an error if attempts to query ```genotype_priors``` using an invalid genotype
pub fn calculate_genotype_posteriors_no_haplotypes(pileup: &Vec<FragCall>,
                                                   genotype_priors: &GenotypePriors,
                                                   alleles: &Vec<String>,
                                                   max_p_miscall: f64) -> Result<GenotypeProbs> {

    let ln_max_p_miscall: LogProb = LogProb::from(Prob(max_p_miscall));
    let ln_half: LogProb = LogProb::from(Prob(0.5));

    // this matrix holds P(data | g) * p(g)
    let mut probs: GenotypeProbs = genotype_priors.get_all_priors(alleles).chain_err(|| "Error getting all genotype priors while calculating genotypes.")?;

    for &call in pileup {

        let allele = call.allele;
        let p_miscall = call.qual;
        let p_call = call.one_minus_qual;

        if p_miscall >= ln_max_p_miscall {
            continue;
        }

        // for each possible genotype, update the P(data | g) * p(g)
        for g in possible_genotypes(alleles) {
            if g.0 == allele && g.1 == allele {
                probs.ln_times_equals(g, p_call);
            } else if g.0 != allele && g.1 != allele {
                probs.ln_times_equals(g, p_miscall);
            } else {
                let p_het = LogProb::ln_add_exp(ln_half + p_call, ln_half + p_miscall);
                probs.ln_times_equals(g, p_het);
            }
        }
    }

    // posterior probabilities
    let posts = probs.normalize();

    Ok(posts)
}

/// Calls genotypes for each variant in the ```VarList``` using a pileup-based genotyping calculation
/// (without using haplotype information)
///
/// #Arguments
/// -flist: a vector of Fragment structs
/// - 
pub fn call_genotypes_no_haplotypes(flist: &Vec<Fragment>, varlist: &mut VarList, genotype_priors: &GenotypePriors, max_p_miscall: f64) -> Result<()> {
    let pileup_lst = generate_fragcall_pileup(&flist, varlist.lst.len());

    assert_eq!(pileup_lst.len(), varlist.lst.len());

    for i in 0..varlist.lst.len() {
        let pileup = &pileup_lst[i];
        let var = &mut varlist.lst[i];

        let posts: GenotypeProbs = calculate_genotype_posteriors_no_haplotypes(&pileup,
                                                                               &genotype_priors,
                                                                               &var.alleles,
                                                                               max_p_miscall).chain_err(|| "Error calculating genotype posteriors for haplotype-free genotyping")?;

        let (max_g, max_post) = posts.max_genotype(false, false);

        let genotype_qual:f64 = *PHREDProb::from(LogProb::ln_one_minus_exp(&max_post));

        let (allele_counts, ambig_count) = count_alleles(&pileup, var.alleles.len(), max_p_miscall);
        let allele_total: usize = allele_counts.iter().sum::<usize>() + ambig_count;

        if var.dp < allele_total {
            var.dp = allele_total;
        }

        var.qual = *PHREDProb::from(posts.get(Genotype(0,0)));
        if var.qual > MAX_VCF_QUAL {
            var.qual = MAX_VCF_QUAL;
        }

        var.genotype = max_g;
        var.allele_counts = allele_counts;
        var.ambiguous_count = ambig_count;
        var.unphased_genotype = max_g;
        var.gq = genotype_qual;
        var.unphased_gq = genotype_qual;
        if var.gq > MAX_VCF_QUAL {
            var.gq = MAX_VCF_QUAL;
        }

        if var.unphased_gq > MAX_VCF_QUAL {
            var.unphased_gq = MAX_VCF_QUAL;
        }

        var.phase_set = None;
    }
    Ok(())
}

pub fn call_genotypes_with_haplotypes(flist: &mut Vec<Fragment>,
                                      varlist: &mut VarList,
                                      interval: &Option<GenomicInterval>,
                                      genotype_priors: &GenotypePriors,
                                      variant_debug_directory: &Option<String>,
                                      program_step: usize,
                                      max_cov: u32,
                                      density_params: &DensityParameters,
                                      max_p_miscall: f64,
                                      sample_name: &String,
                                      ll_delta: f64) -> Result<()> {

    let min_hap_gq: f64 = 1.0;

    let n_var = varlist.lst.len();
    let pileup_lst = generate_fragcall_pileup(&flist, varlist.lst.len());
    assert_eq!(pileup_lst.len(), varlist.lst.len());

    let max_iterations: usize = 1000000;
    //let sample_every: usize = 1;
    let ln_half = LogProb::from(Prob(0.5));
    let mut rng: StdRng = StdRng::from_seed(&[0]);
    let print_time: fn() -> String = || Local::now().format("%Y-%m-%d %H:%M:%S").to_string();

    let hap_ixs = vec![0, 1];

    // obtain var_frags. var_frags[i] contains a vector with the indices of fragments overlapping
    // the i-th variant
    let mut var_frags: Vec<Vec<usize>> = vec![vec![]; varlist.lst.len()];

    for i in 0..flist.len() {
        for call in &flist[i].calls {
            var_frags[call.var_ix].push(i);
        }
    }

    let ln_max_p_miscall = LogProb::from(Prob(max_p_miscall));
    let mut haps: Vec<Vec<u8>> = vec![vec![0u8; n_var]; 2];
    let mut prev_likelihood = LogProb::ln_zero();

    // for all basic biallelic heterozygous variants
    // randomly shuffle the phase of the variant
    for i in 0..varlist.lst.len() {
        let var = &mut varlist.lst[i];
        if var.alleles.len() == 2 && (var.genotype == Genotype(0,1) || var.genotype == Genotype(1,0))
            && var.alleles[0].len() == 1 && var.alleles[1].len() == 1 {
            if rng.next_f64() < 0.5 {
                var.genotype = Genotype(0,1);
            } else {
                var.genotype = Genotype(1,0);
            }
        }
    }

    for hapcut2_iter in 0..max_iterations {

        // print the haplotype assembly iteration
        eprintln!("{}    Round {} of haplotype assembly...",print_time(), hapcut2_iter+1);

        ////////////////////////////////////////////////////////////////////////////////////////////

        // count how many variants meet the criteria for "phased"
        let mut num_phased = 0;
        for var in varlist.lst.iter() {
            if var.alleles.len() == 2 && (var.genotype == Genotype(0,1) || var.genotype == Genotype(1,0))
                && var.alleles[0].len() == 1 && var.alleles[1].len() == 1
                && var.gq > min_hap_gq {
                num_phased += 1;
            }
        }

        let mut total_likelihood: LogProb = LogProb::ln_one();

        for v in 0..varlist.lst.len() {
            let g = Genotype(haps[0][v], haps[1][v]);
            total_likelihood = total_likelihood + genotype_priors.get_prior(&varlist.lst[v].alleles, g)?;
        }

        for f in 0..flist.len() {

            let mut pr: Vec<LogProb> = vec![LogProb::ln_one(); 2];
            for hap_ix in &hap_ixs {
                for call in &flist[f].calls {
                    if call.qual < ln_max_p_miscall {
                        // read allele matches haplotype allele
                        if call.allele == haps[*hap_ix][call.var_ix] {
                            pr[*hap_ix] = pr[*hap_ix] + &call.one_minus_qual;
                        } else { // read allele does not match haplotype allele
                            pr[*hap_ix] = pr[*hap_ix] + call.qual;
                        }
                    }
                }
            }
            total_likelihood = total_likelihood + LogProb::ln_add_exp(ln_half + pr[0], ln_half + pr[1]);
        }

        eprintln!("{}    (Before HapCUT2) Total phased heterozygous SNVs: {}  Total likelihood (phred): {:.2}",print_time(), num_phased, *PHREDProb::from(total_likelihood));

        ////////////////////////////////////////////////////////////////////////////////////////////

        let mut var_phased: Vec<bool> = vec![false; varlist.lst.len()];
        let mut vcf_buffer: Vec<Vec<u8>> = Vec::with_capacity(varlist.lst.len());
        let mut hap1: Vec<u8> = vec!['-' as u8; varlist.lst.len()];

        for i in 0..varlist.lst.len() {

            let var = &varlist.lst[i];
            if var.alleles.len() == 2 && (var.genotype == Genotype(0,1) || var.genotype == Genotype(1,0))
                && var.alleles[0].len() == 1 && var.alleles[1].len() == 1
                && var.gq > min_hap_gq {
                var_phased[i] = true;

                if var.genotype == Genotype(0,1) {
                    hap1[i] = '0' as u8;
                } else if var.genotype == Genotype(1,0) {
                    hap1[i] = '1' as u8;
                }
            } else {
                hap1[i] = '-' as u8;
            }

            let genotype_str = vec![var.genotype.0.to_string(), var.genotype.1.to_string()].join("/");
            let line: String = format!("{}\t{}\t.\t{}\t{}\t.\t.\t.\tGT:GQ\t{}:{}",
                                       var.chrom,
                                       var.pos0 + 1,
                                       var.alleles[0],
                                       var.alleles[1],
                                       genotype_str,
                                       var.gq);

            //println!("{}", line);

            let mut vcf_line: Vec<u8> = vec![];
            for u in line.into_bytes() {
                vcf_line.push(u as u8);
            }
            vcf_line.push('\n' as u8);
            vcf_line.push('\0' as u8);
            vcf_buffer.push(vcf_line);
        }

        let frag_buffer = generate_flist_buffer(&flist, &var_phased, max_p_miscall, false).chain_err(|| "Error generating fragment list buffer.")?;
        let mut phase_sets: Vec<i32> = vec![-1i32; varlist.lst.len()];

        call_hapcut2(&frag_buffer,
                     &vcf_buffer,
                     frag_buffer.len(),
                     vcf_buffer.len(),
                     &mut hap1,
                     &mut phase_sets);

        let m = <usize>::max_value();
        let mut min_pos_ps: Vec<usize> = vec![m; varlist.lst.len()];

        for (i,p) in phase_sets.iter().enumerate() {
            if p < &0 {
                continue;
            }
            if varlist.lst[i].pos0 < min_pos_ps[*p as usize] {
                min_pos_ps[*p as usize] = varlist.lst[i].pos0 + 1;
            }
        }

        for i in 0..hap1.len() {
            match hap1[i] as char {
                '0' => {
                    varlist.lst[i].genotype = Genotype(0,1);

                    if phase_sets[i] >= 0 {
                        varlist.lst[i].phase_set = Some(min_pos_ps[phase_sets[i] as usize]);
                    } else {
                        varlist.lst[i].phase_set = None;
                    }
                }
                '1' => {
                    varlist.lst[i].genotype = Genotype(1,0);

                    if phase_sets[i] >= 0 {
                        varlist.lst[i].phase_set = Some(min_pos_ps[phase_sets[i] as usize]);
                    } else {
                        varlist.lst[i].phase_set = None;
                    }
                }
                _ => {
                    var_phased[i] = false;
                }
            }

            haps[0][i] = varlist.lst[i].genotype.0;
            haps[1][i] = varlist.lst[i].genotype.1;

        }


        ////////////////////////////////////////////////////////////////////////////////////////////

        // count how many variants meet the criteria for "phased"
        num_phased = 0;
        for var in varlist.lst.iter() {
            if var.alleles.len() == 2 && (var.genotype == Genotype(0,1) || var.genotype == Genotype(1,0))
                && var.alleles[0].len() == 1 && var.alleles[1].len() == 1
                && var.gq > min_hap_gq {
                num_phased += 1;
            }
        }

        total_likelihood = LogProb::ln_one();

        for v in 0..varlist.lst.len() {
            let g = Genotype(haps[0][v], haps[1][v]);
            total_likelihood = total_likelihood + genotype_priors.get_prior(&varlist.lst[v].alleles, g)?;
        }

        for f in 0..flist.len() {

            let mut pr: Vec<LogProb> = vec![LogProb::ln_one(); 2];
            for hap_ix in &hap_ixs {
                for call in &flist[f].calls {
                    if call.qual < ln_max_p_miscall {
                        // read allele matches haplotype allele
                        if call.allele == haps[*hap_ix][call.var_ix] {
                            pr[*hap_ix] = pr[*hap_ix] + &call.one_minus_qual;
                        } else { // read allele does not match haplotype allele
                            pr[*hap_ix] = pr[*hap_ix] + call.qual;
                        }
                    }
                }
            }
            total_likelihood = total_likelihood + LogProb::ln_add_exp(ln_half + pr[0], ln_half + pr[1]);
        }

        eprintln!("{}    (After HapCUT2)  Total phased heterozygous SNVs: {}  Total likelihood (phred): {:.2}",print_time(), num_phased, *PHREDProb::from(total_likelihood));

        ////////////////////////////////////////////////////////////////////////////////////////////

        // p_read_hap[i][j] contains P(R_j | H_i)
        let mut p_read_hap: Vec<Vec<LogProb>> = vec![vec![LogProb::ln_one(); flist.len()]; 2];

        for hap_ix in &hap_ixs {
            for f in 0..flist.len() {
                for call in &flist[f].calls {
                    if var_phased[call.var_ix] && call.qual < ln_max_p_miscall {
                        // read allele matches haplotype allele
                        if call.allele == haps[*hap_ix][call.var_ix] {
                            p_read_hap[*hap_ix][f] = p_read_hap[*hap_ix][f] + &call.one_minus_qual;
                        } else { // read allele does not match haplotype allele
                            p_read_hap[*hap_ix][f] = p_read_hap[*hap_ix][f] + call.qual;
                        }
                    }
                }
            }
        }

        for _ in 0..max_iterations {
            let mut changed = false;

            // take the variants v in random order
            let mut ixvec: Vec<usize> = (0..varlist.lst.len()).collect();
            let ixslice: &mut [usize] = ixvec.as_mut_slice();
            rng.shuffle(ixslice);

            for v_r in ixslice {
                let v = *v_r;

                let var = &mut varlist.lst[v];

                assert_eq!(v, var.ix);

                let mut p_reads: GenotypeProbs = genotype_priors.get_all_priors(&var.alleles).chain_err(|| "Error getting all genotype priors while calculating haplotype-informed genotypes")?;

                // let (g1,g2) be the current genotype being considered to switch to
                // then p_read_g[g1][g2] contains a vector of tuples (frag_ix, p_read_h0, p_read_h1
                // that have the probability of each fragment under the new genotypes
                let mut p_reads_g: Vec<Vec<Vec<(usize, LogProb, LogProb)>>> = vec![vec![vec![]; var.alleles.len()]; var.alleles.len()];


                // THOUGHT -- p_read_hap contains the probability of reads given haplotypes,
                // ONLY for variants in variant_phased.
                // so to correctly calculate p_reads for a variant, if the variant isn't in var_phased
                // we should simply multiply in the values
                // if it is in var phased we do the whole divide out, multiply in stuff
                for g in var.possible_genotypes() {

                    for call in &pileup_lst[v] {
                        if call.qual >= ln_max_p_miscall {
                            continue;
                        }

                        // get the value of the read likelihood given each haplotype
                        let (mut p_read_h0, mut p_read_h1) = match call.frag_ix {
                            Some(frag_ix) => (p_read_hap[0][frag_ix], p_read_hap[1][frag_ix]),
                            None => panic!("ERROR: Fragment index is missing in pileup iteration.")
                        };

                        if var_phased[v] {
                            // for each haplotype allele
                            // if that allele on the haplotype changes in g = [g1,g2],
                            // then we divide out the old value and multiply in the new value

                            // haplotype 0 at site j will change under this genotype
                            // therefore p_read_h0 needs to change
                            if haps[0][v] != g.0 as u8 {
                                if haps[0][v] == call.allele && g.0 != call.allele {
                                    // fragment call matched old h0 but doesn't match new h0
                                    // divide out the p(call), and multiply in p(miscall)
                                    p_read_h0 = p_read_h0 - call.one_minus_qual + call.qual;
                                } else if haps[0][v] != call.allele && g.0 == call.allele {
                                    // fragment call didn't match old h0 but matches new h0
                                    // divide out the p(miscall), and multiply in p(call)
                                    p_read_h0 = p_read_h0 - call.qual + call.one_minus_qual;
                                }
                            }

                            // haplotype 1 at site j will change under this genotype
                            // therefore p_read_h1 needs to change
                            if haps[1][v] != g.1 as u8 {
                                if haps[1][v] == call.allele && g.1 != call.allele {
                                    // fragment call matched old h1 but doesn't match new h1
                                    // divide out the p(call), and multiply in p(miscall)
                                    p_read_h1 = p_read_h1 - call.one_minus_qual + call.qual;
                                } else if haps[1][v] != call.allele && g.1 == call.allele {
                                    // fragment call didn't match old h1 but matches new h1
                                    // divide out the p(miscall), and multiply in p(call)
                                    p_read_h1 = p_read_h1 - call.qual + call.one_minus_qual;
                                }
                            }

                        } else {
                            if g.0 == call.allele  {
                                p_read_h0 = p_read_h0 + call.one_minus_qual;
                            } else {
                                p_read_h0 = p_read_h0 + call.qual;
                            }

                            if g.1 == call.allele  {
                                p_read_h1 = p_read_h1 + call.one_minus_qual;
                            } else {
                                p_read_h1 = p_read_h1 + call.qual;
                            }
                        }

                        if var_phased[v]{
                            match call.frag_ix {
                                Some(frag_ix) => { p_reads_g[g.0 as usize][g.1 as usize].push((frag_ix, p_read_h0, p_read_h1)); },
                                None => { panic!("Fragment index in pileup call is None.") },
                            }
                        }

                        let p_read = LogProb::ln_add_exp(ln_half + p_read_h0, ln_half + p_read_h1);

                        p_reads.ln_times_equals(g, p_read);
                    }
                }

                let posts: GenotypeProbs = p_reads.normalize();

                let (max_g, _) = posts.max_genotype(true, false);

                var.genotype_post = posts.clone();
                // TODO: should we reassign var.gq here?

                // we need to track if any changes occured for termination
                if haps[0][v] != max_g.0 || haps[1][v] != max_g.1 {
                    changed = true;

                    // if this variant was phased with HapCUT2 and used in calculating P(read | h),
                    // then we need to update the P(read | h1) and P(read | h2) values that changed
                    // when we changed h1 and h2
                    if var_phased[v] {
                        for &(frag_ix, p_read_h0, p_read_h1) in &p_reads_g[max_g.0 as usize][max_g.1 as usize] {
                            p_read_hap[0][frag_ix] = p_read_h0;
                            p_read_hap[1][frag_ix] = p_read_h1;
                        }
                    }
                }

                // update the haplotype vectors with the max scoring phased genotype
                haps[0][v] = max_g.0;
                haps[1][v] = max_g.1;
            }

            // if the haplotypes have not changed in this iteration, then we break
            if !changed {
                break;
            }
        }

        // count how many variants meet the criteria for "phased"
        num_phased = 0;
        for var in varlist.lst.iter() {
            if var.alleles.len() == 2 && (var.genotype == Genotype(0,1) || var.genotype == Genotype(1,0))
                && var.alleles[0].len() == 1 && var.alleles[1].len() == 1
                && var.gq > min_hap_gq {
                num_phased += 1;
            }
        }

        total_likelihood = LogProb::ln_one();

        for v in 0..varlist.lst.len() {
            let g = Genotype(haps[0][v], haps[1][v]);
            total_likelihood = total_likelihood + genotype_priors.get_prior(&varlist.lst[v].alleles, g)?;
        }

        for f in 0..flist.len() {

            let mut pr: Vec<LogProb> = vec![LogProb::ln_one(); 2];
            for hap_ix in &hap_ixs {
                for call in &flist[f].calls {
                    if call.qual < ln_max_p_miscall {
                        // read allele matches haplotype allele
                        if call.allele == haps[*hap_ix][call.var_ix] {
                            pr[*hap_ix] = pr[*hap_ix] + &call.one_minus_qual;
                        } else { // read allele does not match haplotype allele
                            pr[*hap_ix] = pr[*hap_ix] + call.qual;
                        }
                    }
                }
            }
            total_likelihood = total_likelihood + LogProb::ln_add_exp(ln_half + pr[0], ln_half + pr[1]);
        }

        // update the various fields for the variant.

        for i in 0..varlist.lst.len() {
            let pileup = &pileup_lst[i];
            let var = &mut varlist.lst[i];

            let (max_g, _) = var.genotype_post.max_genotype(true, false);

            // we computed the max phased genotype but we want the unphased genotype quality
            // sum all of the genotypes that aren't max_g, or the flipped phase version of max_g
            let mut non_max_post: Vec<LogProb> = vec![];
            for g in var.possible_genotypes() {
                if g != max_g && g != Genotype(max_g.1, max_g.0) {
                    non_max_post.push(var.genotype_post.get(g));
                }
            }
            let p_call_wrong: LogProb = LogProb::ln_sum_exp(&non_max_post);
            //let p_call_wrong: LogProb = LogProb::ln_one_minus_exp(&max_post);
            let genotype_qual: f64 = *PHREDProb::from(p_call_wrong);

            let (allele_counts, ambig_count) = count_alleles(&pileup, var.alleles.len(), max_p_miscall);
            let allele_total: usize = allele_counts.iter().sum::<usize>() + ambig_count;

            if var.dp < allele_total {
                var.dp = allele_total;
            }

            var.qual = *PHREDProb::from(var.genotype_post.get(Genotype(0,0)));
            var.allele_counts = allele_counts;
            var.ambiguous_count = ambig_count;
            var.genotype = max_g;
            var.gq = genotype_qual;
            var.filter = "PASS".to_string();
            var.called = true;

            if var.qual > MAX_VCF_QUAL {
                var.qual = MAX_VCF_QUAL;
            }

            if var.gq > MAX_VCF_QUAL {
                var.gq = MAX_VCF_QUAL;
            }
        }

        for i in 0..flist.len() {
            flist[i].p_read_hap = [p_read_hap[0][i], p_read_hap[1][i]];
        }

        let debug_vcf_str = format!("{}.{}.haplotype_genotype_iteration.vcf", program_step, hapcut2_iter).to_owned();
        print_variant_debug(varlist, &interval, &variant_debug_directory,&debug_vcf_str, max_cov, density_params, sample_name)?;

        eprintln!("{}    (After Greedy)   Total phased heterozygous SNVs: {}  Total likelihood (phred): {:.2}",print_time(), num_phased, *PHREDProb::from(total_likelihood));

        // convert logprob value to base 10
        let b10 = |x: LogProb| (*PHREDProb::from(x) / -10.0) as f64;

        if ((b10(total_likelihood) - b10(prev_likelihood)) / b10(prev_likelihood)).abs() < ll_delta {
            break;
        }

        prev_likelihood = total_likelihood;
    }
    Ok(())
}

#[cfg(test)]
mod tests {
    use super::*;
    //use rand::Rng;

    #[test]
    fn test_generate_fragcall_pileup() {

        let fcall = |f_ix,v_ix,a| {
            FragCall {
                frag_ix: Some(f_ix), // index into fragment list
                var_ix: v_ix, // index into variant list
                allele: a, // allele call
                qual: LogProb::from(Prob(0.01)), // LogProb probability the call is an error
                one_minus_qual: LogProb::from(Prob(0.99)), // LogProb probability the call is correct
            }
        };
        let p50 = LogProb::from(Prob(0.5));
        // in this example assume the haplotype pair is (0000,1111)

        // first fragment
        let f0v0 = fcall(0,0,1);
        let f0v1 = fcall(0,1,1);
        let f0v2 = fcall(0,2,1);
        let f0v3 = fcall(0,3,1);
        let f0 = Fragment{id:"f0".to_string(),
                          calls: vec![f0v0,f0v1,f0v2,f0v3],
                          p_read_hap: [p50,p50]};
        // second fragment
        let f1v0 = fcall(1,0,0);
        let f1v1 = fcall(1,1,0);
        let f1v2 = fcall(1,2,0);
        let f1 = Fragment{id:"f1".to_string(),
            calls: vec![f1v0,f1v1,f1v2],
            p_read_hap: [p50,p50]};
        // third fragment
        let f2v1 = fcall(2,1,1);
        let f2v2 = fcall(2,2,1);
        let f2v3 = fcall(2,3,1);
        let f2 = Fragment{id:"f2".to_string(),
            calls: vec![f2v1,f2v2,f2v3],
            p_read_hap: [p50,p50]};

        // the fragment list looks like this (rows are fragments and columns are variant sites)

        // f0: 1111
        // f1: 000-
        // f2: -111

        // so the pileups should look like this
        // rows are variant sites containing alleles over that site and columns are not significant
        // p0: 10
        // p1: 101
        // p2: 101
        // p3: 11

        let expected_pileups = vec![vec![f0v0,f1v0],
                                                     vec![f0v1,f1v1,f2v1],
                                                     vec![f0v2,f1v2,f2v2],
                                                     vec![f0v3,f2v3]];

        let pileups = generate_fragcall_pileup(&vec![f0,f1,f2], 4);

        for i in 0..4 {
            assert_eq!(pileups[i].len(), expected_pileups[i].len());
            for j in 0..pileups[i].len() {
                assert_eq!(pileups[i][j].frag_ix, expected_pileups[i][j].frag_ix);
                assert_eq!(pileups[i][j].var_ix, expected_pileups[i][j].var_ix);
                assert_eq!(pileups[i][j].allele, expected_pileups[i][j].allele);
            }
        }
    }
}<|MERGE_RESOLUTION|>--- conflicted
+++ resolved
@@ -15,9 +15,6 @@
 use errors::*;
 use rand::{Rng,StdRng,SeedableRng};
 
-<<<<<<< HEAD
-//
-=======
 /// Takes a vector of fragments and returns a vector of "allele pileups"
 ///
 /// The allele pileup of a variant site is the list of all allele observations (FragCalls) that occur at that site.
@@ -33,11 +30,11 @@
 ///
 /// # Example
 /// see ```call_genotypes::tests::test_generate_fragcall_pileup()```
->>>>>>> e860456c
 fn generate_fragcall_pileup(flist: &Vec<Fragment>, n_var: usize) -> Vec<Vec<FragCall>> {
     let mut pileup_lst: Vec<Vec<FragCall>> = vec![vec![]; n_var];
     for fragment in flist {
         for call in fragment.clone().calls {
+            // push the fragment call to the pileup for the variant that the fragment call covers
             pileup_lst[call.var_ix].push(call);
         }
     }
@@ -58,20 +55,22 @@
 /// and contains the count for each allele (```counts[0]``` is the reference allele, etc).
 /// ```counts_amb``` is the number of ambiquous alleles that fell beneath the quality cutoff.
 fn count_alleles(pileup: &Vec<FragCall>, num_alleles: usize, max_p_miscall: f64) -> (Vec<usize>, usize) {
-    // compute probabilities of data given each genotype
+
     let mut counts: Vec<usize> = vec![0; num_alleles]; // counts for each allele
     let mut count_amb = 0; // ambiguous allele count
     let ln_max_p_miscall = LogProb::from(Prob(max_p_miscall));
 
     for call in pileup {
         if call.qual < ln_max_p_miscall {
+            // allele call meets cutoff
             counts[call.allele as usize] += 1;
         } else {
+            // allele is ambiguously called
             count_amb += 1;
         }
     }
 
-    (counts, count_amb)
+    (counts, count_amb) // return counts
 }
 
 /// Calculates the posterior probabilities for a pileup-based genotyping calculation (without using
@@ -83,6 +82,9 @@
 /// - alleles: a vector of the alleles (as Strings) for this variant site. ```alleles[0]``` should
 ///            be the ref allele, and alleles must be in same order as the allele indices held in the
 ///            pileup ```FragCalls```.
+/// - max_p_miscall: the maximum probability of an allele miscall to count the allele (equivalent
+///                  to the minimum allowed allele quality, but represented as a normal probability
+///                  rather than PHRED-scaled)
 ///
 /// # Returns
 /// Returns a Result holding a ```GenotypeProbs``` struct.
@@ -97,9 +99,10 @@
                                                    max_p_miscall: f64) -> Result<GenotypeProbs> {
 
     let ln_max_p_miscall: LogProb = LogProb::from(Prob(max_p_miscall));
-    let ln_half: LogProb = LogProb::from(Prob(0.5));
-
-    // this matrix holds P(data | g) * p(g)
+    let ln_half: LogProb = LogProb::from(Prob(0.5)); // ln(0.5)
+
+    // this probability matrix initially holds the genotype priors p(g),
+    // and after the loop it holds P(data | g) * p(g)
     let mut probs: GenotypeProbs = genotype_priors.get_all_priors(alleles).chain_err(|| "Error getting all genotype priors while calculating genotypes.")?;
 
     for &call in pileup {
@@ -109,62 +112,88 @@
         let p_call = call.one_minus_qual;
 
         if p_miscall >= ln_max_p_miscall {
-            continue;
-        }
-
-        // for each possible genotype, update the P(data | g) * p(g)
+            continue; // allele call fails allele quality cutoff, do not use
+        }
+
+        // for each possible genotype (e.g. there are 4 possible genotypes for biallelic site)
+        // update the genotype probabilities as we calculate P(data | g) * p(g)
         for g in possible_genotypes(alleles) {
-            if g.0 == allele && g.1 == allele {
+            if g.0 == allele && g.1 == allele {        // both alleles of genotype match this allele observation
                 probs.ln_times_equals(g, p_call);
-            } else if g.0 != allele && g.1 != allele {
+            } else if g.0 != allele && g.1 != allele { // neither alleles of genotype match this allele observation
                 probs.ln_times_equals(g, p_miscall);
-            } else {
+            } else {                                   // exactly one allele of genotype matches this allele observation
                 let p_het = LogProb::ln_add_exp(ln_half + p_call, ln_half + p_miscall);
                 probs.ln_times_equals(g, p_het);
             }
         }
     }
 
-    // posterior probabilities
+    // get posterior probabilities by "normalizing" all the probabilities so they sum to 1
     let posts = probs.normalize();
 
     Ok(posts)
 }
 
-/// Calls genotypes for each variant in the ```VarList``` using a pileup-based genotyping calculation
-/// (without using haplotype information)
+/// Calls diploid genotypes for each variant in the ```VarList``` using a pileup-based genotyping calculation
+/// (without using haplotype information) similar to Samtools or other pileup-based calling methods.
 ///
 /// #Arguments
-/// -flist: a vector of Fragment structs
-/// - 
+/// - flist: a vector of ```Fragment```s representing the list of haplotype fragments
+/// - varlist: a mutable ```VarList``` representing the information about variants (including current genotypes)
+/// - genotype_priors: a struct holding the genotype prior probabilities
+/// - max_p_miscall: the maximum probability of an allele miscall to count the allele (equivalent
+///                  to the minimum allowed allele quality, but represented as a normal probability
+///                  rather than PHRED-scaled)
+///
+/// # Returns
+/// Returns nothing. The function mutates each Var in the input VarList to have
+/// - new ```genotype```
+/// - new genotype quality (```gq```)
+/// - unphased genotype and GQ (these are copies of the above information saved for the output VCF
+///     since the main genotype and GQ will be updated using haplotype information)
+/// - allele counts and ambiguous allele counts
+///
+/// # Errors
+/// Can throw an error if an error occurs while calculating the genotype posteriors,
+/// and particularly if there is an attempt to query ```genotype_priors``` using an invalid genotype
 pub fn call_genotypes_no_haplotypes(flist: &Vec<Fragment>, varlist: &mut VarList, genotype_priors: &GenotypePriors, max_p_miscall: f64) -> Result<()> {
+
+    // generate a list of allele pileups so we can iterate over them and use each pileup to calculate genotypes
     let pileup_lst = generate_fragcall_pileup(&flist, varlist.lst.len());
 
     assert_eq!(pileup_lst.len(), varlist.lst.len());
 
+    // for each variant in the VarList
     for i in 0..varlist.lst.len() {
         let pileup = &pileup_lst[i];
         let var = &mut varlist.lst[i];
 
+        // calculate the genotype posteriors for the pileup
         let posts: GenotypeProbs = calculate_genotype_posteriors_no_haplotypes(&pileup,
                                                                                &genotype_priors,
                                                                                &var.alleles,
                                                                                max_p_miscall).chain_err(|| "Error calculating genotype posteriors for haplotype-free genotyping")?;
 
+        // get the genotype with maximum genotype posterior
         let (max_g, max_post) = posts.max_genotype(false, false);
 
+        // convert genotype quality into a PHRED scaled value
         let genotype_qual:f64 = *PHREDProb::from(LogProb::ln_one_minus_exp(&max_post));
 
+        // count the number of alleles (for annotating the VCF fields)
         let (allele_counts, ambig_count) = count_alleles(&pileup, var.alleles.len(), max_p_miscall);
         let allele_total: usize = allele_counts.iter().sum::<usize>() + ambig_count;
 
+        // UPDATE THE VARIANT FIELDS
         if var.dp < allele_total {
-            var.dp = allele_total;
+            var.dp = allele_total; // in certain extreme cases the DP returned by samtools can be underestimated due to pileup max depth
         }
 
         var.qual = *PHREDProb::from(posts.get(Genotype(0,0)));
+
         if var.qual > MAX_VCF_QUAL {
-            var.qual = MAX_VCF_QUAL;
+            var.qual = MAX_VCF_QUAL; // don't let the variant quality exceed upper bound
         }
 
         var.genotype = max_g;
@@ -174,18 +203,58 @@
         var.gq = genotype_qual;
         var.unphased_gq = genotype_qual;
         if var.gq > MAX_VCF_QUAL {
-            var.gq = MAX_VCF_QUAL;
+            var.gq = MAX_VCF_QUAL; // don't let the genotype quality exceed upper bound
         }
 
         if var.unphased_gq > MAX_VCF_QUAL {
-            var.unphased_gq = MAX_VCF_QUAL;
-        }
-
-        var.phase_set = None;
+            var.unphased_gq = MAX_VCF_QUAL; // don't let the unphased quality exceed upper bound
+        }
+
+        var.phase_set = None; // set phase set to none since phase information was not used
     }
     Ok(())
 }
 
+/// Refines diploid genotypes for each variant in the ```VarList``` using a haplotype assembly approach.
+///
+/// #Arguments
+/// - flist: a vector of ```Fragment```s representing the list of haplotype fragments
+/// - varlist: a mutable ```VarList``` representing the information about variants (including current genotypes)
+/// - interval: an optional ```GenomicInterval``` specifying the region where variants are being called.
+/// - genotype_priors: a struct holding the genotype prior probabilities
+/// - variant_debug_directory: an optional string specifying a directory path where we are writing
+///                            intermediate variant and fragment data for debugging purposes
+/// - program_step: this argument is only needed for naming the output files placed in the
+///                 variant_debug_directory. It specifies the first integer in the file name,
+///                 generally referring to the "step" that is being performed in the algorithm.
+///                 Usually this value will be 3, as called by the run() function.
+/// - max_cov: the maximum read coverage. This is only relevant for printing out debug VCFs.
+/// - density params: the parameters controlling which variants should be labeled as part of a
+///                   "dense variant cluster". This is only important for printing debug VCFs.
+/// - max_p_miscall: the maximum probability of an allele miscall to count the allele (equivalent
+///                  to the minimum allowed allele quality, but represented as a normal probability
+///                  rather than PHRED-scaled)
+/// - sample_name: the sample name that each variant should be associated with
+/// - ll_delta: a parameter to control how quickly the likelihood algorithm converges.
+///             the algorithm terminates when ```abs((log10(l_new)-log10(l_old))/log10(l_old)) < ll_delta```,
+///             or in other words when the improvement in likelihood from one iteration to the next
+///             is small.
+///
+/// # Returns
+/// Returns nothing. The function mutates each Var in the input VarList. The fields are updated
+///  using phase-aware genotyping calculation.
+/// - ```var.qual```: the variant quality
+/// - ```var.genotype```: the genotype call
+/// - ```var.gq```: the genotype quality
+/// - ```var.filter```: the variant filter field. All variants are set to ```PASS``, but if the
+///                     variant debug directory is specified then the depth and variant density filters
+///                     are applied so that intermediary/debug VCFs have the filters applied.
+/// - ```var.called```: set to true.
+///
+/// # Errors
+/// - Can encounter an error while generating flist buffer regarding converting numerical values to char
+/// - Can encounter an error while accessing genotype priors, in particular if there is
+///          attempted access of an invalid genotype
 pub fn call_genotypes_with_haplotypes(flist: &mut Vec<Fragment>,
                                       varlist: &mut VarList,
                                       interval: &Option<GenomicInterval>,
@@ -205,7 +274,6 @@
     assert_eq!(pileup_lst.len(), varlist.lst.len());
 
     let max_iterations: usize = 1000000;
-    //let sample_every: usize = 1;
     let ln_half = LogProb::from(Prob(0.5));
     let mut rng: StdRng = StdRng::from_seed(&[0]);
     let print_time: fn() -> String = || Local::now().format("%Y-%m-%d %H:%M:%S").to_string();
@@ -240,12 +308,14 @@
         }
     }
 
+    // perform multiple rounds of haplotype/genotype iteration
+    // - perform HapCUT2 haplotype assembly over the variants currently called as heterozygous
+    // - take variants in random order and greedily update genotypes, maximizing genotype
+    //     likelihood using the haplotype information
     for hapcut2_iter in 0..max_iterations {
 
         // print the haplotype assembly iteration
         eprintln!("{}    Round {} of haplotype assembly...",print_time(), hapcut2_iter+1);
-
-        ////////////////////////////////////////////////////////////////////////////////////////////
 
         // count how many variants meet the criteria for "phased"
         let mut num_phased = 0;
@@ -257,15 +327,20 @@
             }
         }
 
-        let mut total_likelihood: LogProb = LogProb::ln_one();
-
+        let mut total_likelihood: LogProb = LogProb::ln_one(); // initial read likelihood is one
+
+        // initialize likelihood as the likelihood of the haplotypes
+        // calculated as the product of the genotype prior probability at each variant site
         for v in 0..varlist.lst.len() {
             let g = Genotype(haps[0][v], haps[1][v]);
             total_likelihood = total_likelihood + genotype_priors.get_prior(&varlist.lst[v].alleles, g)?;
         }
 
+        // iterate over all the fragments and all the sites and calculate the read likelihood
+        // take the product of each allele observation given the haplotypes
         for f in 0..flist.len() {
 
+            // pr[0] holds P(read | H1), pr[1] holds P(read | H2)
             let mut pr: Vec<LogProb> = vec![LogProb::ln_one(); 2];
             for hap_ix in &hap_ixs {
                 for call in &flist[f].calls {
@@ -279,13 +354,20 @@
                     }
                 }
             }
+            // L = L * ( 0.5*P(read | H1) + 0.5*P(read | H2) )
             total_likelihood = total_likelihood + LogProb::ln_add_exp(ln_half + pr[0], ln_half + pr[1]);
         }
 
         eprintln!("{}    (Before HapCUT2) Total phased heterozygous SNVs: {}  Total likelihood (phred): {:.2}",print_time(), num_phased, *PHREDProb::from(total_likelihood));
 
-        ////////////////////////////////////////////////////////////////////////////////////////////
-
+        // generate buffers with contents equivalent to VCF and fragment file and
+        // pass these off to HapCUT2 for haplotype assembly
+        // this is a far simpler solution than trying to generate all of the HapCUT2 data structures
+        // and passing them all through the FFI.
+
+        // vcf_buffer is a vector of vectors
+        // each inner vector represents a VCF file line
+        // it contains the VCF line formatted as vec of u8
         let mut var_phased: Vec<bool> = vec![false; varlist.lst.len()];
         let mut vcf_buffer: Vec<Vec<u8>> = Vec::with_capacity(varlist.lst.len());
         let mut hap1: Vec<u8> = vec!['-' as u8; varlist.lst.len()];
@@ -293,6 +375,11 @@
         for i in 0..varlist.lst.len() {
 
             let var = &varlist.lst[i];
+
+            // if the variant meets certain criteria (heterozygous, biallelic, not an indel)
+            // set its bit to true in var_phased (so that it will be used in HapCUT2 assembly)
+            // and take the haplotype information from the current haplotypes
+            // so that the HapCUT2 assembly isn't starting from a random haplotype
             if var.alleles.len() == 2 && (var.genotype == Genotype(0,1) || var.genotype == Genotype(1,0))
                 && var.alleles[0].len() == 1 && var.alleles[1].len() == 1
                 && var.gq > min_hap_gq {
@@ -307,6 +394,7 @@
                 hap1[i] = '-' as u8;
             }
 
+            // make formatted VCF file line
             let genotype_str = vec![var.genotype.0.to_string(), var.genotype.1.to_string()].join("/");
             let line: String = format!("{}\t{}\t.\t{}\t{}\t.\t.\t.\tGT:GQ\t{}:{}",
                                        var.chrom,
@@ -316,8 +404,7 @@
                                        genotype_str,
                                        var.gq);
 
-            //println!("{}", line);
-
+            // push the line to the list of u8 buffers
             let mut vcf_line: Vec<u8> = vec![];
             for u in line.into_bytes() {
                 vcf_line.push(u as u8);
@@ -327,9 +414,16 @@
             vcf_buffer.push(vcf_line);
         }
 
+        // similarly to the VCF buffer, generate a fragment buffer representing the fragment file
+        // this also gets passed off as input to HapCUT2
         let frag_buffer = generate_flist_buffer(&flist, &var_phased, max_p_miscall, false).chain_err(|| "Error generating fragment list buffer.")?;
+        // this phase_sets vector gets modified by HapCUT2 to hold the haplotype block (phase set)
+        // information
+        // phase_sets[i] will hold a specific integer that is like a haplotype block identifier
         let mut phase_sets: Vec<i32> = vec![-1i32; varlist.lst.len()];
 
+        // ASSEMBLE HAPLOTYPES WITH HAPCUT2
+        // make an unsafe call to the HapCUT2 code which is linked statically via FFI
         call_hapcut2(&frag_buffer,
                      &vcf_buffer,
                      frag_buffer.len(),
@@ -337,6 +431,10 @@
                      &mut hap1,
                      &mut phase_sets);
 
+        // we want to convert the phase set ID given by HapCUT2 into the VCF standard type
+        // it should be the variant position (on its chromosome) of the first phased variant in the block
+        // we'll iterate over the phase set IDs given by HapCUT2 and figure out what the minimum
+        // position for that phase set is, so we can use it as the PS flag value
         let m = <usize>::max_value();
         let mut min_pos_ps: Vec<usize> = vec![m; varlist.lst.len()];
 
@@ -349,6 +447,10 @@
             }
         }
 
+        // we passed the hap1 vector to HapCUT2 and it contains the phased haplotype results
+        // we want to convert the haplotype vectors into the phased genotype field in the VarList
+        // we copy over the genotypes and use min_pos_ps to convert the phase set/block information
+        // into PS field values.
         for i in 0..hap1.len() {
             match hap1[i] as char {
                 '0' => {
@@ -378,9 +480,6 @@
             haps[1][i] = varlist.lst[i].genotype.1;
 
         }
-
-
-        ////////////////////////////////////////////////////////////////////////////////////////////
 
         // count how many variants meet the criteria for "phased"
         num_phased = 0;
@@ -392,13 +491,16 @@
             }
         }
 
-        total_likelihood = LogProb::ln_one();
-
+        // initialize likelihood as the likelihood of the haplotypes
+        // calculated as the product of the genotype prior probability at each variant site
+        total_likelihood = LogProb::ln_one()
         for v in 0..varlist.lst.len() {
             let g = Genotype(haps[0][v], haps[1][v]);
             total_likelihood = total_likelihood + genotype_priors.get_prior(&varlist.lst[v].alleles, g)?;
         }
 
+        // iterate over all the fragments and all the sites and calculate the read likelihood
+        // take the product of each allele observation given the haplotypes
         for f in 0..flist.len() {
 
             let mut pr: Vec<LogProb> = vec![LogProb::ln_one(); 2];
@@ -419,9 +521,8 @@
 
         eprintln!("{}    (After HapCUT2)  Total phased heterozygous SNVs: {}  Total likelihood (phred): {:.2}",print_time(), num_phased, *PHREDProb::from(total_likelihood));
 
-        ////////////////////////////////////////////////////////////////////////////////////////////
-
-        // p_read_hap[i][j] contains P(R_j | H_i)
+        // p_read_hap[i][j] will contain P(R_j | H_i)
+        // we will keep this saved and update it when the haplotypes change
         let mut p_read_hap: Vec<Vec<LogProb>> = vec![vec![LogProb::ln_one(); flist.len()]; 2];
 
         for hap_ix in &hap_ixs {
@@ -439,10 +540,13 @@
             }
         }
 
+        // GREEDY GENOTYPE OPTIMIZATION
+
+        // loop over all variants repeatedly until the haplotype likelihoods stop changing
         for _ in 0..max_iterations {
             let mut changed = false;
 
-            // take the variants v in random order
+            // loop over the set of variants v in random order
             let mut ixvec: Vec<usize> = (0..varlist.lst.len()).collect();
             let ixslice: &mut [usize] = ixvec.as_mut_slice();
             rng.shuffle(ixslice);
@@ -462,7 +566,7 @@
                 let mut p_reads_g: Vec<Vec<Vec<(usize, LogProb, LogProb)>>> = vec![vec![vec![]; var.alleles.len()]; var.alleles.len()];
 
 
-                // THOUGHT -- p_read_hap contains the probability of reads given haplotypes,
+                // p_read_hap contains the probability of reads given haplotypes,
                 // ONLY for variants in variant_phased.
                 // so to correctly calculate p_reads for a variant, if the variant isn't in var_phased
                 // we should simply multiply in the values
@@ -471,7 +575,7 @@
 
                     for call in &pileup_lst[v] {
                         if call.qual >= ln_max_p_miscall {
-                            continue;
+                            continue; // allele call fails allele quality cutoff
                         }
 
                         // get the value of the read likelihood given each haplotype
@@ -540,6 +644,7 @@
                     }
                 }
 
+                // calculate the posterior probabilities
                 let posts: GenotypeProbs = p_reads.normalize();
 
                 let (max_g, _) = posts.max_genotype(true, false);
@@ -583,13 +688,16 @@
             }
         }
 
+        // initialize likelihood as the likelihood of the haplotypes
+        // calculated as the product of the genotype prior probability at each variant site
         total_likelihood = LogProb::ln_one();
-
         for v in 0..varlist.lst.len() {
             let g = Genotype(haps[0][v], haps[1][v]);
             total_likelihood = total_likelihood + genotype_priors.get_prior(&varlist.lst[v].alleles, g)?;
         }
 
+        // iterate over all the fragments and all the sites and calculate the read likelihood
+        // take the product of each allele observation given the haplotypes
         for f in 0..flist.len() {
 
             let mut pr: Vec<LogProb> = vec![LogProb::ln_one(); 2];
@@ -609,14 +717,13 @@
         }
 
         // update the various fields for the variant.
-
         for i in 0..varlist.lst.len() {
             let pileup = &pileup_lst[i];
             let var = &mut varlist.lst[i];
 
             let (max_g, _) = var.genotype_post.max_genotype(true, false);
 
-            // we computed the max phased genotype but we want the unphased genotype quality
+            // calculate the genotype quality for the max phased genotype
             // sum all of the genotypes that aren't max_g, or the flipped phase version of max_g
             let mut non_max_post: Vec<LogProb> = vec![];
             for g in var.possible_genotypes() {
@@ -628,16 +735,16 @@
             //let p_call_wrong: LogProb = LogProb::ln_one_minus_exp(&max_post);
             let genotype_qual: f64 = *PHREDProb::from(p_call_wrong);
 
-            let (allele_counts, ambig_count) = count_alleles(&pileup, var.alleles.len(), max_p_miscall);
-            let allele_total: usize = allele_counts.iter().sum::<usize>() + ambig_count;
-
-            if var.dp < allele_total {
-                var.dp = allele_total;
-            }
+            //let (allele_counts, ambig_count) = count_alleles(&pileup, var.alleles.len(), max_p_miscall);
+            //let allele_total: usize = allele_counts.iter().sum::<usize>() + ambig_count;
+
+            //if var.dp < allele_total {
+            //    var.dp = allele_total;
+            //}
 
             var.qual = *PHREDProb::from(var.genotype_post.get(Genotype(0,0)));
-            var.allele_counts = allele_counts;
-            var.ambiguous_count = ambig_count;
+            //var.allele_counts = allele_counts;
+            //var.ambiguous_count = ambig_count;
             var.genotype = max_g;
             var.gq = genotype_qual;
             var.filter = "PASS".to_string();
@@ -652,10 +759,13 @@
             }
         }
 
+        // for each fragment in the flist
+        // save the values of P(read | H1) and P(read | H2)
         for i in 0..flist.len() {
             flist[i].p_read_hap = [p_read_hap[0][i], p_read_hap[1][i]];
         }
 
+        // print out current variants to VCF file in VCF debug directory (if turned on)
         let debug_vcf_str = format!("{}.{}.haplotype_genotype_iteration.vcf", program_step, hapcut2_iter).to_owned();
         print_variant_debug(varlist, &interval, &variant_debug_directory,&debug_vcf_str, max_cov, density_params, sample_name)?;
 
@@ -664,11 +774,12 @@
         // convert logprob value to base 10
         let b10 = |x: LogProb| (*PHREDProb::from(x) / -10.0) as f64;
 
+        // termination criteria for the likelihoods
         if ((b10(total_likelihood) - b10(prev_likelihood)) / b10(prev_likelihood)).abs() < ll_delta {
             break;
         }
 
-        prev_likelihood = total_likelihood;
+        prev_likelihood = total_likelihood; // save the current likelihood as the previous likelihood
     }
     Ok(())
 }
